--- conflicted
+++ resolved
@@ -42,18 +42,11 @@
     ["_pomodoroTime", "timer", "pomodoro_duration", 1500],
     ["_shortPauseTime", "timer", "short_pause_duration", 300],
     ["_longPauseTime", "timer", "long_pause_duration", 900],
-<<<<<<< HEAD
-    ["_showMessages", "ui", "show_messages", true],
+    ["_showNotificationMessages", "ui", "show_messages", true],
     ["_showElapsed", "ui", "show_elapsed_time", true],
-    ["_persistentBreakMessage", "ui", "show_persistent_break_message", false],
-    ["_keyToggleTimer", "ui", "key_toggle_timer", "<Ctrl><Alt>P"],
-    ["_soundCommand", "ui", "sound_command", ""]
-=======
-    ["_showNotificationMessages", "ui", "show_messages", false],
     ["_showDialogMessages", "ui", "show_dialog_messages", true],
     ["_playSound", "ui", "play_sound", true],
-    ["_keyToggleTimer", "ui", "key_toggle_timer", "<Ctrl><Alt>P"]
->>>>>>> d86bd11a
+    ["_keyToggleTimer", "ui", "key_toggle_timer", "<Ctrl><Alt>P"],
 ];
 
 function Indicator() {
@@ -418,14 +411,7 @@
                 if (this._timeSpent >= this._pauseTime) {
                     this._timeSpent = 0;
                     this._isPause = false;
-<<<<<<< HEAD
-                    this._notifyUser('Pause finished, a new pomodoro is starting!', 'Running');
-                    this._persistentMessageDialog.close();
-                    if (!this._soundCommand)
-                        GLib.spawn_command_line_async(this._soundCommand);
-=======
                     this._notifyPomodoroStart(_('Pause finished, a new pomodoro is starting!'));
->>>>>>> d86bd11a
                 }
                 else {
                     if (this._pauseCount == 0) {
